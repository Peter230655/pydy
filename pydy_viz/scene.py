--- conflicted
+++ resolved
@@ -2,9 +2,7 @@
 import json
 import distutils
 import distutils.dir_util
-<<<<<<< HEAD
 import webbrowser
-=======
 
 from sympy.physics.mechanics import ReferenceFrame, Point
 
@@ -15,7 +13,6 @@
 
 __all__ = ['Scene']
 
->>>>>>> 12fff6f6
 try:
     from IPython.lib import backgroundjobs as bg
 except ImportError:
@@ -381,6 +378,6 @@
         	# (qtconsole, interpreter or notebook)
             config = get_ipython().config
             self._display_from_ipython()
-        
+
         except:
             self._display_from_interpreter()