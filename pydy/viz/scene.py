#!/usr/bin/env python

# standard library
from __future__ import division
import os
import sys
import warnings
import json
import distutils
import distutils.dir_util
import datetime
from collections import OrderedDict, namedtuple
from math import sqrt

# external
from pkg_resources import parse_version
import numpy as np
from sympy import latex
<<<<<<< HEAD
from sympy.physics.mechanics import ReferenceFrame, Point
import pythreejs as p3js
import ipywidgets as widgets
from traitlets import Unicode, validate, link
=======
from sympy.physics.mechanics import ReferenceFrame, Point, dynamicsymbols
>>>>>>> 1197e7aa

# local
from .camera import PerspectiveCamera
from .server import Server
from .light import PointLight
from .trajectory_link import trajectory_link, play_link
from ..system import System
from ..utils import PyDyImportWarning

if sys.version_info > (3, 0):
    raw_input = input

__all__ = ['Scene']

warnings.simplefilter('once', PyDyImportWarning)

try:
    import IPython
    if parse_version(IPython.__version__) < parse_version('3.0'):
        msg = ('PyDy only supports IPython >= 3.0.0. You have '
               'IPython {} installed. IPython related functionalities will '
               'not be available')
        warnings.warn(msg.format(IPython.__version__), PyDyImportWarning)
        ipython_less_than_3 = True
    else:
        ipython_less_than_3 = False
        # If IPython >= 4.0 use ipywidgets if installed to avoid the
        # deprecation warning.
        try:
            import ipywidgets as widgets
        except ImportError:
            from IPython.html import widgets
        from IPython.display import display, Javascript
        from IPython.utils.traitlets import CFloat, List
except ImportError:
    IPython = None


def quaternion_from_rotation(m):
    """
    m is a 3 by 3 matrix, as a list of rows.  The columns of this matrix are
    the vectors x, y, and z
    """
    x = m[0:3]
    y = m[3:6]
    z = m[6:9]
    trace = x[0]+y[1]+z[2]
    if (trace>0):
        s = 0.5/sqrt(trace+1)
        quaternion = [(y[2]-z[1])*s, (z[0]-x[2])*s, (x[1]-y[0])*s, 0.25/s]
    elif (x[0]>y[1] and x[0]>z[2]):
        s = 2.0*sqrt(1.0+x[0]-y[1]-z[2])
        quaternion = [0.25*s, (y[0]+x[1])/s, (z[0]+x[2])/s, (y[2]-z[1])/s]
    elif (y[1]>z[2]):
        s = 2.0*sqrt(1.0+y[1]-x[0]-z[2])
        quaternion = [(y[0]+x[1])/s, 0.25*s, (z[1]+y[2])/s, (z[0]-x[2])/s]
    else:
        s = 2.0*sqrt(1.0+z[2]-x[0]-y[1])
        quaternion = [(z[0]+x[2])/s, (z[1]+y[2])/s, 0.25*s, (x[1]-y[0])/s]
    return quaternion


def _create_pythreejs_geometery(shape):
    from . import shapes
    if type(shape) == shapes.Cube:
        geo = p3js.BoxGeometry(length=shape.length)
    elif type(shape) == shapes.Cylinder:
        geo = p3js.CylinderGeometry(radiusTop=shape.radius,
                                    radiusBottom=shape.radius,
                                    height=shape.length)
    elif type(shape) == shapes.Cone:
        geo = p3js.CylinderGeometry(radiusTop=0,
                                    radiusBottom=shape.radius,
                                    height=shape.length)
    elif type(shape) == shapes.Sphere:
        geo = p3js.SphereGeometry(radius=shape.radius)
    elif type(shape) == shapes.Circle:
        geo = p3js.CircleGeometry(radius=shape.radius, segments=32)
    elif type(shape) == shapes.Plane:
        geo = p3js.PlaneGeometry(width=shape.width, length=shape.length)
    elif type(shape) == shapes.Tetrahedron:
        geo = p3js.TetrahedronGeometry(radius=shape.radius)
    elif type(shape) == shapes.Octahedron:
        geo = p3js.OctahedronGeometry(radius=shape.radius)
    elif type(shape) == shapes.Icosahedron:
        geo = p3js.IcosahedronGeometry(radius=shape.radius)
    elif type(shape) == shapes.Torus:
        geo = p3js.TorusGeometry(radius=shape.radius, tube=shape.tube_radius)
    elif type(shape) == shapes.TorusKnot:
        geo = p3js.TorusKnotGeometry(radius=shape.radius,
                                     tube=shape.tube_radius)
    else:
        raise TypeError('No pythreejs geometry for {}'.format(type(shape)))
    return geo


class Scene(object):
    """The Scene class generates all of the data required for animating a
    set of visualization frames.

    """

    pydy_directory = "pydy-resources"

    def __init__(self, reference_frame, origin, *visualization_frames,
                 **kwargs):
        """Initialize a Scene instance.

        Parameters
        ==========
        reference_frame : sympy.physics.mechanics.ReferenceFrame
            The base reference frame for the scene. The motion of all of the
            visualization frames, cameras, and lights will be generated with
            respect to this reference frame.
        origin : sympy.physics.mechanics.Point
            The base point for the scene. The motion of all of the
            visualization frames, cameras, and lights will be generated with
            respect to this point.
        visualization_frames : VisualizationFrame
            One or more visualization frames which are to be displayed in
            the scene.
        name : string, optional, default='unnamed'
            Name of Scene object.
        cameras : list of Camera instances, optional
            The cameras with which to display the object. The first camera
            is used to display the scene initially. The default is a single
            PerspectiveCamera tied to the base reference frame and
            positioned away from the origin along the reference frame's z
            axis.
        lights : list of Light instances, optional
            The lights used in the scene. The default is a single Light tied
            to the base reference frame and positioned away from the origin
            along the reference frame's z axis at the same point as the
            default camera.
        system : System, optional, default=None
            A PyDy system class which is initiated such that the
            ``integrate()`` method will produce valid state trajectories.
        times : array_like, shape(n,), optional, default=None
            Monotoncially increaing float values of time that correspond to
            the state trajectories.
        constants : dictionary, optional, default=None
            A dictionary that maps SymPy symbols to floats. This should
            contain at least all necessary symbols to evaluate the
            transformation matrices of the visualization frame, cameras, and
            lights and to evaluate the Shapes' parameters.
        states_symbols : sequence of functions, len(m), optional, default=None
            An ordered sequence of the SymPy functions that represent the
            states. The order must match the order of the
            ``states_trajectories``.
        states_trajectories : array_like, shape(n, m), optional, default=None
            A two dimensional array with numerical values for each state at
            each point in time during the animation.

        Notes
        =====
        The user is allowed to supply either system or times, constants,
        states_symbols, and states_trajectories. Providing a System allows for
        interactively changing the simulation parameters via the Scene GUI
        in the IPython notebook.

        """

        self.reference_frame = reference_frame
        self.origin = origin
        self.visualization_frames = list(visualization_frames)

        vec = 10 * self.reference_frame.z
        self._default_camera_point = self.origin.locatenew('p_camera', vec)
        self._default_light_point = self.origin.locatenew('p_light', vec)

        default_kwargs = {'name': 'unnamed',
                          'cameras': [PerspectiveCamera('DefaultCamera',
                                                        self.reference_frame,
                                                        self._default_camera_point)],
                          'lights': [PointLight('DefaultLight',
                                                self.reference_frame,
                                                self._default_light_point)],
                          'system': None,
                          'times': None,
                          'constants': None,
                          'states_symbols': None,
                          'states_trajectories': None,
                          'frames_per_second': 30}
        default_kwargs.update(kwargs)

        for k, v in default_kwargs.items():
            setattr(self, k, v)

    @property
    def name(self):
        """Returns the name of the scene."""
        return self._name

    @name.setter
    def name(self, new_name):
        """Sets the name of the scene."""
        if not isinstance(new_name, str):
            raise TypeError("'name' should be a valid string.")
        else:
            self._name = new_name

    @property
    def origin(self):
        """Returns the origin point of the scene."""
        return self._origin

    @origin.setter
    def origin(self, new_origin):
        """Sets the origin point of the scene."""
        if not isinstance(new_origin, Point):
            raise TypeError("'origin' should be a valid Point object.")
        else:
            self._origin = new_origin

    @property
    def reference_frame(self):
        """Returns the base reference frame of the scene."""
        return self._reference_frame

    @reference_frame.setter
    def reference_frame(self, new_reference_frame):
        """Sets the base reference frame for the scene."""
        if not isinstance(new_reference_frame, ReferenceFrame):
            raise TypeError("'reference_frame' should be a valid "
                            "ReferenceFrame object.")
        else:
            self._reference_frame = new_reference_frame

    @property
    def system(self):
        return self._system

    @system.setter
    def system(self, new_system):

        if new_system is not None and not isinstance(new_system, System):
            msg = "{} should be a valid pydy.System object".format(new_system)
            raise TypeError(msg)

        if new_system is not None:
            msg = ('The {} attribute has already been set, so the system '
                   'cannot be set. Use the clear_trajectories method to '
                   'set all relevant attributes to None.')
            for attr in ['times', 'constants', 'states_symbols',
                         'states_trajectories']:
                try:
                    if getattr(self, attr) is not None:
                        raise ValueError(msg.format(attr))
                except AttributeError:
                    pass

        self._system = new_system

    @property
    def times(self):
        return self._times

    @times.setter
    def times(self, new_times):

        try:
            if new_times is not None and self.system is not None:
                msg = ('The system attribute has already been set, so the '
                       'times cannot be set. Set Scene.system = None to '
                       'allow a time array to be added.')
                raise ValueError(msg)
        except AttributeError:
            pass

        try:
            if new_times is not None and self.states_trajectories is not None:
                len_traj = self.states_trajectories.shape[0]
                if len(new_times) != len_traj:
                    msg = ('The times array length, {}, does not match the '
                           'length of the state trajectories array, {}.')
                    raise ValueError(msg.format(len(new_times), len_traj))
        except AttributeError:
            pass

        if new_times is None:
            self._times = new_times
        else:
            self._times = np.array(new_times)

    @property
    def states_symbols(self):
        return self._states_symbols

    @states_symbols.setter
    def states_symbols(self, new_states_symbols):

        try:
            if new_states_symbols is not None and self.system is not None:
                msg = ('The system attribute has already been set, so the '
                       'coordinates cannot be set. Set Scene.system = None '
                       'to allow a coordinates array to be added.')
                raise ValueError(msg)
        except AttributeError:
            pass

        try:
            if (new_states_symbols is not None and self.states_trajectories
                is not None):
                len_traj = self.states_trajectories.shape[1]
                if len(new_states_symbols) != len_traj:
                    msg = ('The number of states, {}, does not match the '
                           'number of states present in the state '
                           'trajectories array, {}.')
                    raise ValueError(msg.format(len(new_states_symbols), len_traj))
        except AttributeError:
            pass

        self._states_symbols = new_states_symbols

    @property
    def states_trajectories(self):
        return self._states_trajectories

    @states_trajectories.setter
    def states_trajectories(self, new_states_trajectories):

        try:
            if new_states_trajectories is not None and self.system is not None:
                msg = ('The system attribute has already been set, so the '
                       'states_trajectories cannot be set. Set Scene.system '
                       '= None to allow a states_trajectories array to be '
                       'added.')
                raise ValueError(msg)
        except AttributeError:
            pass

        try:
            if new_states_trajectories is not None and self.times is not None:
                if len(self.times) != new_states_trajectories.shape[0]:
                    msg = ("The number of time instances do not match the "
                           "number in the times array.")
                    raise ValueError(msg)
        except AttributeError:
            pass

        try:
            if (new_states_trajectories is not None and self.states_symbols
                is not None):
                if new_states_trajectories.shape[1] != len(self.states_symbols):
                    msg = ("The number of states in the trajectory do not "
                           "match the number of states symbols.")
                    raise ValueError(msg)
        except AttributeError:
            pass

        self._states_trajectories = new_states_trajectories

    @property
    def constants(self):
        return self._constants

    @constants.setter
    def constants(self, new_constants):
        try:
            if new_constants is not None and self.system is not None:
                msg = ('The system attribute has already been set, so the '
                       'constants cannot be set. Set Scene.system = None to '
                       'allow a constants array to be added.')
                raise ValueError(msg)
        except AttributeError:
            pass
        self._constants = new_constants

    def clear_trajectories(self):
        """Sets the 'system', 'times', 'constants', 'states_symbols', and
        'states_trajectories' to None."""
        for attr in ['system', 'times', 'constants', 'states_symbols',
                     'states_trajectories']:
            setattr(self, attr, None)

    def _generate_json(self, directory=None, prefix=None):
        """Creates two JSON files and copies all the necessary static files
        in the specified directory. One of the JSON files contains the scene
        information and other one contains the simulation data.

        Parameters
        ==========
        directory : string, optional, default=None
            The directory in which the json files are placed. If None, this
            will be the current working directory.
        prefix : string
            A custom prefix for the two json files. If None, a time stamp is
            used.

        """

        if directory is None:
            directory = os.getcwd()

        if prefix is None:
            prefix = datetime.datetime.now().strftime('%Y-%m-%d_%H-%M-%S')

        self._scene_json_file = prefix + "_scene_desc.json"
        self._simulation_json_file = prefix + "_simulation_data.json"

        if self.system is None:
            constants = self.constants
            num_time_steps = self.states_trajectories.shape[0]
        else:
            constants = self.system.constants
            num_time_steps = len(self.system.times)
        # TODO : This assumes that all constants have unique strings and
        # that they are valid strings for the JSON file which can possibly
        # fail.
        constant_map_for_json = {str(k): v for k, v in constants.items()}

        self._generate_simulation_dict()
        self._generate_scene_dict()

        self._scene_info["simulationData"] = self._simulation_json_file

        times = None
        if self.times is not None:
            times = self.times
        elif self.system and self.system.times is not None:
            times = self.system.times

        if times is None:
            self._scene_info["timeDelta"] = 1.0 / self.frames_per_second
            self._scene_info["startTime"] = 0.0
        else:
            # Assume that times is evenly spaced and monotonic.
            # TODO: Interpolate if times are not evenly spaced.
            total_time = times[-1] - times[0]
            self._scene_info["timeDelta"] = total_time / (num_time_steps - 1)
            self._scene_info["startTime"] = times[0]

        self._scene_info["fps"] = self.frames_per_second
        self._scene_info["speedup"] = (self.frames_per_second *
                                       self._scene_info["timeDelta"])
        self._scene_info["timeSteps"] = num_time_steps
        self._scene_info["constant_map"] = constant_map_for_json

        scene_file_path = os.path.join(directory, self._scene_json_file)
        with open(scene_file_path, 'w') as scene_data_outfile:
            scene_data_outfile.write(json.dumps(self._scene_info,
                                                indent=4,
                                                separators=(',', ': ')))

        sim_file_path = os.path.join(directory, self._simulation_json_file)
        with open(sim_file_path, 'w') as simulation_data_outfile:
            simulation_data_outfile.write(json.dumps(
                self._simulation_info, indent=4,
                separators=(',', ': ')))

    def _generate_scene_dict(self):
        """Generates a dictionary containing all of the information needed
        to build the scene."""

        self._scene_info = {}
        self._scene_info["source"] = "PyDy"
        self._scene_info["name"] = self.name
        self._scene_info["newtonian_frame"] = str(self.reference_frame)
        # TODO : This should be accomodated in scene instead of width/height
        # of scene.
        self._scene_info["workspaceSize"] = 0.2

        self._scene_info["objects"] = {}
        self._scene_info["cameras"] = {}
        self._scene_info["lights"] = {}

        for frame in self.visualization_frames:
            if self.system is None:
                constants = self.constants
            else:
                constants = self._system.constants
            object_info = frame.generate_scene_dict(constant_map=constants)
            self._scene_info["objects"].update(object_info)

        for camera in self.cameras:
            object_info = camera.generate_scene_dict()
            self._scene_info["cameras"].update(object_info)

        for light in self.lights:
            object_info = light.generate_scene_dict()
            self._scene_info["lights"].update(object_info)

    def _generate_constants_widget(self):
        """Generates an ipywidget.FlexBox containing widgets for all system
        constants, if any."""
        constants_widgets = []
        for k, v in self._system.constants.items():
            w = widgets.FloatText(value=v, width = 80,
                                  description=latex(k, mode='inline'))
            w._symbol = k
            constants_widgets.append(w)
        self._constants_widget = widgets.HBox(
                constants_widgets,
                overflow_x='scroll', width='100%')

    def _generate_time_widget(self):
        """Generates an ipywidget.FlexBox containing widgets for simulation time
        parameters."""
        times = None
        if self.times is not None:
            times = self.times
        elif self._system and self._system.times is not None:
            times = self._system.times

        self._time_widget = widgets.HBox(width='100%')
        if times is not None:
            t0 = times[0]
            tf = times[-1]
            #TODO: assumes 'times' is evenly spaced.
            dt = (tf - t0) / (len(times) - 1)
            width = 80
            self._time_widget.children = (
                widgets.FloatText(value=t0, width=width,
                                  description='start time'),
                widgets.FloatText(value=tf, width=width,
                                  description='end time'),
                widgets.FloatText(value=dt, width=width,
                                  description='time step'))

    def _generate_play_widget(self):
        play = widgets.ToggleButton(description='play')
        speedup = widgets.FloatText(description='speedup', value=1.0, width=80)
        loop = widgets.Checkbox(description='loop')
        resim = widgets.Button(description='resimulate')
        proxy = widgets.Button(description='proxy', width=5)
        controls = widgets.HBox()
        controls.children = (play, loop, proxy, speedup, resim)

        if self._time_widget.children:
            t0 = self._time_widget.children[0].value
            tf = self._time_widget.children[1].value
            dt = self._time_widget.children[2].value
            slider_type = widgets.FloatSlider
            desc = 'time:'
        else:
            t0 = 0
            dt = 1
            tf = self.states_trajectories.shape[0] - 1
            slider_type = widgets.IntSlider
            desc = 'step:'
        time_slider = slider_type(value=t0, min=t0, max=tf, step=dt,
                                  description=desc)

        self._play_widget = widgets.VBox()
        self._play_widget.children = (controls, time_slider)
        self._play_widget.border_width = 5
        self._play_widget.border_color = 'white'
        self._play_link = play_link(play, loop, time_slider, speedup)

        proxy.visible = None
        if self._system is None:
            resim.visible = None

        def on_resim_click(button):
            play.value = False
            self._resimulate_system()
            self._update_system_widgets()
        resim.on_click(on_resim_click)

    def _generate_pythreejs_meshes(self):
        self._meshes = []
        for obj in self.visualization_frames:
            geometry = _create_pythreejs_geometery(obj.shape)
            # TODO: set material
            material = p3js.LambertMaterial(color=obj.shape.color)
            mesh = p3js.Mesh(geometry=geometry, material=material)
            mesh.visualization_frame = obj
            self._meshes.append(mesh)

    def _generate_mesh_trajectories(self):
        for i, mesh in enumerate(self._meshes):
            position = []
            quaternion = []
            for transform in mesh.visualization_frame._visualization_matrix:
                position.append(transform[12:15])
                R = transform[0:3] + transform[4:7] + transform[8:11]
                quaternion.append(quaternion_from_rotation(R))
            self._trajectory_links[i].position = position
            self._trajectory_links[i].quaternion = quaternion

    def _update_system_widgets(self):
        # this should only be called if the system has been resimulated
        # which requires the system attribute to be set

        # setting the constants widget properties shouldn't be necessary
        # as we use the values in the widget when we call resimulate
        times = self._system.times
        t0 = times[0]
        tf = times[-1]
        dt = (tf - t0) / (len(times) - 1)

        # time step may not match as we use np.linspace to calculate the time
        # array
        self._time_widget.children[2].value = dt

        time_slider = self._play_widget.children[1]
        time_slider.min = t0
        time_slider.max = tf
        time_slider.step = dt
        time_slider.value = t0

    def _resimulate_system(self):
        # get parameter changes
        for w in self._constants_widget.children:
            self._system.constants[w._symbol] = w.value
        t = self._time_widget.children
        n = (t[1].value - t[0].value) / (t[2].value) + 1
        self._system.times = np.linspace(t[0].value, t[1].value, n)
        self._generate_simulation_dict()
        self._generate_mesh_trajectories()

    def _generate_meshes_tracks(self):

        self._meshes = []
        self._tracks = []

        for vizframe in self.visualization_frames:
            vizframe._create_keyframetrack(
                self.system.times,
                self.system.integrate(),
                list(self.system.constants.values()),
                constant_map=self.system.constants)
            self._tracks.append(vizframe._track)
            self._meshes.append(vizframe._mesh)

    def _display_pythreejs_without_widgets(self, show_axes=True):

        self._generate_meshes_tracks()

        view_width = 800
        view_height = 600

        if show_axes:
            arrows = [p3js.AxesHelper(size=1.0)]
        else:
            arrows = []

        camera = p3js.PerspectiveCamera(position=[1, 1, 1],
                                        aspect=view_width/view_height)
        key_light = p3js.DirectionalLight()
        ambient_light = p3js.AmbientLight()

        children = self._meshes + arrows + [camera, key_light, ambient_light]

        scene = p3js.Scene(children=children)

        controller = p3js.OrbitControls(controlling=camera)
        renderer = p3js.Renderer(camera=camera, scene=scene,
                                 controls=[controller],
                                 width=view_width, height=view_height)

        clip = p3js.AnimationClip(tracks=self._tracks,
                                  duration=self.system.times[-1])
        action = p3js.AnimationAction(p3js.AnimationMixer(scene), clip, scene)

        return renderer, action

    def display_pythreejs(self):
        if not hasattr(self, 'simulation_info'):
            self._generate_simulation_dict()

        self._generate_pythreejs_meshes()
        self._generate_time_widget()
        self._generate_constants_widget()
        self._generate_play_widget()

        time_slider = self._play_widget.children[1]
        self._trajectory_links = []
        for mesh in self._meshes:
            self._trajectory_links.append(trajectory_link(time_slider, mesh))
        self._generate_mesh_trajectories()

        children = self._meshes + [p3js.AmbientLight(color='grey')]
        # TODO: lights
        # TODO: cameras
        c = p3js.PerspectiveCamera(
                position=[0, 15, 15], up=[0, 0, 1],
                children=[p3js.DirectionalLight(color='white',
                                                position=[3, 5, 1],
                                                intensity=0.5)])
        self._renderer = p3js.Renderer(
                camera=c,
                scene=p3js.Scene(children=children),
                controls=[p3js.OrbitControls(controlling=c)],
                width='700',
                height='400')
        self._widget = widgets.VBox()
        self._widget.children = (self._constants_widget,
                                 self._time_widget,
                                 self._play_widget,
                                 self._renderer)
        display(self._widget)

    def _generate_simulation_dict(self):
        """Returns a dictionary containing all of the simulation
        information. It consists of all the simulation data along with
        references to the objects, for allowing motion to the objects in the
        PyDy visualizer.

        Notes
        =====

        This method must be called before ``generate_scene_dict``.

        """
        if self.system is None:
            constants_symbols = self.constants.keys()
            constants_values = self.constants.values()
            states_symbols = self.states_symbols
            states_trajectories = self.states_trajectories
        else:
            constants_symbols = self.system.constants.keys()
            constants_values = self.system.constants.values()
            states_symbols = self.system.states
            states_trajectories = self.system.integrate()

        self._simulation_info = {}

        for group in [self.visualization_frames, self.cameras, self.lights]:
            for frame in group:
                frame.generate_transformation_matrix(self.reference_frame,
                                                     self.origin)
                frame.generate_numeric_transform_function(states_symbols,
                                                          constants_symbols)
                frame.evaluate_transformation_matrix(states_trajectories,
                                                     constants_values)
                self._simulation_info.update(frame.generate_simulation_dict())

    def generate_visualization_json_system(self, system, **kwargs):
        """Creates the visualization JSON files for the provided system.

        Parameters
        ==========
        system : pydy.system.System
            A fully developed PyDy system that is prepared for the
            ``.integrate()`` method.
        fps : int, optional, default=30
            Frames per second at which animation should be displayed. Please
            not that this should not exceed the hardware limit of the
            display device to be used. Default is 30fps.
        outfile_prefix : str, optional, default=None
            A prefix for the JSON files. The files will be named as
            `outfile_prefix_scene_desc.json` and
            `outfile_prefix_simulation_data.json`. If not specified a
            timestamp shall be used as the prefix.

        Notes
        =====
        The optional keyword arguments are the same as those in the
        ``generate_visualization_json`` method.

        """

        self.system = system
        prefix = None
        for k, v in kwargs.items():
            if k == 'fps':
                self.frames_per_second = v
            if k == 'outfile_prefix':
                prefix = v
        self._generate_json(prefix=prefix)

    def create_static_html(self, overwrite=False, silent=False, prefix=None):
        """Creates a directory named ``pydy-visualization`` in the current
        working directory which contains all of the HTML, CSS, Javascript,
        and json files required to run the vizualization application. To run
        the application, navigate into the ``pydy-visualization`` directory
        and start a webserver from that directory, e.g.::

            $ python -m SimpleHTTPServer

        Now, in a WebGL compliant browser, navigate to::

            http://127.0.0.1:8000

        to view and interact with the visualization.

        This method can also be used to output files for embedding the
        visualizations in static webpages. Simply copy the contents of
        static directory in the relevant directory for embedding in a static
        website.

        Parameters
        ----------
        overwrite : boolean, optional, default=False
            If True, the directory named ``pydy-visualization`` in the
            current working directory will be overwritten.
        silent : boolean, optional, default=False
            If True, no messages will be displayed to STDOUT.
        prefix : string, optional
            An optional prefix for the json data files.

        """

        pydy_dir = os.path.join(os.getcwd(), self.pydy_directory)

        if os.path.exists(pydy_dir) and overwrite is False:
            msg = ("The '{}' directory already exists. Would "
                   "you like to overwrite the contents? [y|n]\n")
            ans = raw_input(msg.format(self.pydy_directory))
            if ans == 'y':
                overwrite = True
            else:
                if not silent:
                    print("Aborted!")
                return

        # Copy all of the HTML/CSS/JS files from the source tree into the
        # local directory.
        if not silent:
            print("Copying static data.")
        src = os.path.join(os.path.dirname(__file__), 'static')
        distutils.dir_util.copy_tree(src, pydy_dir)

        # Add the two json files to the directory.
        if not silent:
            print("Copying Simulation data.")
        self._generate_json(directory=pydy_dir, prefix=prefix)

        if not silent:
            msg = ("To view the visualzation, run `python -m "
                   "SimpleHTTPServer` from the `{}` directory.")
            print(msg.format(self.pydy_directory))

    def remove_static_html(self, force=False):
        """Removes the ``static`` directory from the current working
        directory.

        Parameters
        ----------
        force : boolean, optional, default=False
            If true, no warning is issued before the removal of the
            directory.

        """

        pydy_dir = os.path.join(os.getcwd(), self.pydy_directory)

        if not os.path.exists(pydy_dir):
            print("All Done!")
            return

        if not force:
            msg = ("Are you sure you would like to delete the '{}' "
                   "directory? [y|n]\n")
            ans = raw_input(msg.format(self.pydy_directory))
            if ans == 'y':
                force = True

        if force:
            distutils.dir_util.remove_tree(pydy_dir)
            print("All Done!")
        else:
            print("Aborted!")

    def display(self):
        """Displays the scene in the default web browser."""
        self.create_static_html(overwrite=True, silent=True)
        resource_dir = os.path.join(os.getcwd(), self.pydy_directory)
        server = Server(scene_file=self._scene_json_file,
                        directory=resource_dir)
        server.run_server()

    def _rerun_button_callback(self, btn):
        """Callback for the "Rerun Simulation" button. When executed the
        parameter values are collected from the text input widgets and used
        in a new simulation of the model."""

        btn._dom_classes = ['btn-info', 'active', 'disabled']

        btn.description = 'Rerunning Simulation...'

        original_scene_file = self._scene_json_file
        original_sim_file = self._simulation_json_file
        original_constants = self.system.constants.copy()
        original_initial_conditions = self.system.initial_conditions.copy()
        try:
            self.system.constants = {s: w.value for s, w in
                                     self._constants_text_widgets.items()}
            self.system.initial_conditions = {s: w.value for s, w in
                                              self._initial_conditions_text_widgets.items()}
            pydy_dir = os.path.join(os.getcwd(), self.pydy_directory)
            self._generate_json(directory=pydy_dir)
        except:
            print('Simulation rerun failed, using previous simulation data.')
            # If the simulation fails for any reason we revert everything
            # back to the previous state, including filling the text widgets
            # with the previous values of the constants. The _scene_info and
            # _simulation_data dicts may be in a bad state, but that should
            # be ok, because generate_visualiation_json will have to be run
            # again for anything new to happen.
            self._scene_json_file = original_scene_file
            self._simulation_json_file = original_sim_file
            self.system.constants = original_constants
            self.system.initial_conditions = original_initial_conditions
            self._fill_constants_widgets()
            self._fill_initial_conditions_widgets()

        js_tmp = 'jQuery("#json-input").val("{}/{}");'
        js = js_tmp.format(self.pydy_directory, self._scene_json_file)
        display(Javascript(js))
        display(Javascript('jQuery("#simulation-load").click()'))

        btn._dom_classes = ['btn-info', 'enabled']

        btn.description = self._rerun_button_desc

    def _fill_constants_widgets(self):
        """Fills up the constants widget with the current constants symbols
        and values."""

        for sym, init_val in self._system.constants.items():

            desc = latex(sym, mode='inline')

            text_widget = widgets.FloatText(value=init_val,
                                            description=desc)

            self._constants_text_widgets[sym] = text_widget

    def _fill_initial_conditions_widgets(self):

        for sym in self._system.coordinates + self._system.speeds:

            val = self._system.initial_conditions[sym]

            # TODO : There should be a better way to do this. It would be nice
            # to format the float in a away that always prints compactly and
            # gives enough information even if the number is a very small or
            # very large value.
            desc = latex(sym, mode='inline')
            desc = desc.replace(r'\left ({} \right )'.format(dynamicsymbols._t),
                                '({:1.2f})'.format(self._system.times[0]))

            text_widget = widgets.FloatText(value=val,
                                            description=desc)

            self._initial_conditions_text_widgets[sym] = text_widget

    def _initialize_rerun_button(self):
        """Construct a button for controlling rerunning the simulations."""

        self._rerun_button = widgets.Button()
        self._rerun_button._dom_classes = ['btn-info']
        self._rerun_button_desc = "Rerun Simulation"
        self._rerun_button.description = self._rerun_button_desc
        self._rerun_button.on_click(self._rerun_button_callback)

    def display_ipython(self):
        """Displays the scene using an IPython widget inside an IPython
        notebook cell.

        Notes
        =====
        IPython widgets are only supported by IPython versions >= 3.0.0.

        """

        if IPython is None:
            raise ImportError('IPython is not installed but is required. ' +
                              'Please install IPython >= 3.0 and try again')

        if ipython_less_than_3:
            msg = ('You have IPython {} installed but PyDy only supports '
                   'IPython >= 3.0. Please update IPython and try again.')
            raise ImportError(msg.format(IPython.__version__))

        self.create_static_html(overwrite=True, silent=True)

        # Only create the constants input boxes and the rerun simulation
        # button if the scene was generated with a System.
        if self._system is not None:

            self._initial_conditions_container = widgets.Box()
            self._initial_conditions_container.padding = "10px"
            self._initial_conditions_text_widgets = OrderedDict()
            self._fill_initial_conditions_widgets()
            title = widgets.HTML('<h4 style="margin-left: 5ex;">Initial Conditions</h4>')
            self._initial_conditions_container.children = ((title, ) +
                 tuple(v for v in self._initial_conditions_text_widgets.values()))

            self._constants_container = widgets.Box()
            self._constants_container.padding = "20px"
            self._constants_text_widgets = OrderedDict()
            self._fill_constants_widgets()
            title = widgets.HTML('<h4 style="margin-left: 5ex;">Constants</h4>')
            self._constants_container.children = ((title, ) +
                 tuple(v for v in self._constants_text_widgets.values()))

            self._initialize_rerun_button()

            parameter_input_container = \
                widgets.HBox(children=(self._initial_conditions_container,
                                       self._constants_container))

            display(parameter_input_container)
            display(self._rerun_button)

        ipython_static_url = os.path.relpath(self.pydy_directory, os.getcwd())
        ip_html_file = os.path.join(ipython_static_url, "index_ipython.html")
        with open(ip_html_file, 'r') as html_file:
            html = html_file.read()

        html = html.format(static_url=ipython_static_url,
                           load_url=os.path.join(ipython_static_url,
                                                 self._scene_json_file))

        self._html_widget = widgets.HTML(value=html)
        # NOTE : This overrides the width of the simulation canvas so that it
        # stays within the borders of the IPython notebook.
        self._html_widget._css = [("canvas", "width", "100%"),
                                  ("canvas", "padding-right", "10px")]


        display(self._html_widget)<|MERGE_RESOLUTION|>--- conflicted
+++ resolved
@@ -9,21 +9,17 @@
 import distutils
 import distutils.dir_util
 import datetime
-from collections import OrderedDict, namedtuple
+from collections import OrderedDict
 from math import sqrt
 
 # external
 from pkg_resources import parse_version
 import numpy as np
 from sympy import latex
-<<<<<<< HEAD
-from sympy.physics.mechanics import ReferenceFrame, Point
+from sympy.physics.mechanics import ReferenceFrame, Point, dynamicsymbols
 import pythreejs as p3js
 import ipywidgets as widgets
 from traitlets import Unicode, validate, link
-=======
-from sympy.physics.mechanics import ReferenceFrame, Point, dynamicsymbols
->>>>>>> 1197e7aa
 
 # local
 from .camera import PerspectiveCamera
