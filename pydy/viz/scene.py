--- conflicted
+++ resolved
@@ -346,13 +346,8 @@
 
         Parameters
         ----------
-<<<<<<< HEAD
         system : object, pydy.System
-        
-=======
-        system: object, pydy.System
-
->>>>>>> ba715e9f
+
         Keyword arguments are same as generate_visualization_json.
 
         """
